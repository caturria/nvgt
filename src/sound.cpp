/* sound.cpp - sound system implementation code
 *
 * NVGT - NonVisual Gaming Toolkit
 * Copyright (c) 2022-2024 Sam Tupy
 * https://nvgt.gg
 * This software is provided "as-is", without any express or implied warranty. In no event will the authors be held liable for any damages arising from the use of this software.
 * Permission is granted to anyone to use this software for any purpose, including commercial applications, and to alter it and redistribute it freely, subject to the following restrictions:
 * 1. The origin of this software must not be misrepresented; you must not claim that you wrote the original software. If you use this software in a product, an acknowledgment in the product documentation would be appreciated but is not required.
 * 2. Altered source versions must be plainly marked as such, and must not be misrepresented as being the original software.
 * 3. This notice may not be removed or altered from any source distribution.
 */
// #define _CRTDBG_MAP_ALLOC
// #include <stdlib.h>
// #include <crtdbg.h>

#define NOMINMAX
#include <memory>
#include <string>
#include <vector>
#include <Poco/MemoryStream.h>
#include <angelscript.h>
#include <scriptarray.h>
#include "nvgt_angelscript.h" // get_array_type
#include "sound.h"
#include "encryption_filter.h"
#include "pack_protocol.h"
#include "pack2.h"
#include "memory_protocol.h"
#include "resampler.h"
#include <atomic>
#include <utility>
#include <cstdint>
#include <miniaudio_libvorbis.h>
#include <iostream>
using namespace std;

class sound_impl;
void wait(int ms);
// Globals, currently NVGT does not support instanciating multiple miniaudio contexts and NVGT provides a global sound engine.
static ma_context g_sound_context;
audio_engine *g_audio_engine = nullptr;
static std::atomic_flag g_soundsystem_initialized;
static std::atomic<ma_result> g_soundsystem_last_error = MA_SUCCESS;
static std::unique_ptr<sound_service> g_sound_service;
// These slots are what you use to refer to protocols (which are data sources like archives) and filters (which are transformations like encryption) after they've been plugged into the sound service.
static size_t g_encryption_filter_slot = 0;
static size_t g_pack_protocol_slot = 0;
static size_t g_memory_protocol_slot = 0;
static std::vector<ma_decoding_backend_vtable *> g_decoders;
bool add_decoder(ma_decoding_backend_vtable *vtable)
{
	try
	{
		g_decoders.push_back(vtable);
		return true;
	}
	catch (std::exception &)
	{
		return false;
	}
}
bool init_sound()
{
	if (g_soundsystem_initialized.test())
		return true;
	if ((g_soundsystem_last_error = ma_context_init(nullptr, 0, nullptr, &g_sound_context)) != MA_SUCCESS)
		return false;
	g_sound_service = sound_service::make();
	if (g_sound_service == nullptr)
	{
		ma_context_uninit(&g_sound_context);
		return false;
	}
	// Register encryption support:
	g_sound_service->register_filter(encryption_filter::get_instance(), g_encryption_filter_slot);
	// And access to packs, et al:
	g_sound_service->register_protocol(pack_protocol::get_instance(), g_pack_protocol_slot);
	g_sound_service->register_protocol(memory_protocol::get_instance(), g_memory_protocol_slot);
	// Install default decoders into miniaudio.
	add_decoder(ma_decoding_backend_libvorbis);
	g_soundsystem_initialized.test_and_set();
	refresh_audio_devices();
	g_audio_engine = new_audio_engine(audio_engine::PERCENTAGE_ATTRIBUTES);
	return true;
}

// audio device enumeration, we'll just maintain a global list of available devices, vectors of ma_device_info structures for the c++ side and CScriptArrays of device names on the Angelscript side. It is important that the data in these arrays is index aligned.
static vector<ma_device_info> g_sound_input_devices, g_sound_output_devices;
static CScriptArray *g_sound_script_input_devices = nullptr, *g_sound_script_output_devices = nullptr;
ma_bool32 ma_device_enum_callback(ma_context * /*ctx*/, ma_device_type type, const ma_device_info *info, void * /*user*/)
{
	string devname;
	if (type == ma_device_type_playback)
	{
		g_sound_output_devices.push_back(*info);
		g_sound_script_output_devices->InsertLast(&(devname = info->name));
	}
	else if (type == ma_device_type_capture)
	{
		g_sound_input_devices.push_back(*info);
		g_sound_script_input_devices->InsertLast(&(devname = info->name));
	}
	return MA_TRUE;
}
bool refresh_audio_devices()
{
	if (!g_soundsystem_initialized.test() && !init_sound())
		return false;
	g_sound_output_devices.clear();
	g_sound_input_devices.clear();
	if (!g_sound_script_output_devices)
		g_sound_script_output_devices = CScriptArray::Create(get_array_type("array<string>"));
	else
		g_sound_script_output_devices->Resize(0);
	if (!g_sound_script_input_devices)
		g_sound_script_input_devices = CScriptArray::Create(get_array_type("array<string>"));
	else
		g_sound_script_input_devices->Resize(0);
	return (g_soundsystem_last_error = ma_context_enumerate_devices(&g_sound_context, ma_device_enum_callback, nullptr)) == MA_SUCCESS;
}
CScriptArray *get_sound_input_devices()
{
	if (!init_sound())
		return CScriptArray::Create(get_array_type("array<string>")); // Better to return an emptry array instead of null for now.
	return g_sound_script_input_devices;
}
CScriptArray *get_sound_output_devices()
{
	if (!init_sound())
		return CScriptArray::Create(get_array_type("array<string>"));
	return g_sound_script_output_devices;
}

reactphysics3d::Vector3 ma_vec3_to_rp_vec3(const ma_vec3f &v) { return reactphysics3d::Vector3(v.x, v.y, v.z); }

// BGT seems to have used db for it's pan, we need to emulate that if the user chooses to enable backward compatibility options.
float pan_linear_to_db(float linear)
{
	linear = clamp(linear, -1.0f, 1.0f);
	float db = ma_volume_linear_to_db(linear > 0 ? 1.0f - linear : linear + 1.0f);
	return linear > 0 ? db * -1.0f : db;
}
float pan_db_to_linear(float db)
{
	db = clamp(db, -100.0f, 100.0f);
	float l = ma_volume_db_to_linear(fabs(db) * -1.0f);
	return db > 0 ? 1.0f - l : -1.0f + l;
}
// Callbacks for MiniAudio to write raw PCM to wav in memory.
ma_result wav_write_proc(ma_encoder *pEncoder, const void *pBufferIn, size_t bytesToWrite, size_t *pBytesWritten)
{
	std::ostream *stream = static_cast<std::ostream *>(pEncoder->pUserData);
	stream->write((const char *)pBufferIn, bytesToWrite);
	*pBytesWritten = bytesToWrite;
	return MA_SUCCESS;
}
ma_result wav_seek_proc(ma_encoder *pEncoder, ma_int64 offset, ma_seek_origin origin)
{
	if (origin != ma_seek_origin_start)
	{
		return MA_NOT_IMPLEMENTED;
	}
	std::ostream *stream = static_cast<std::ostream *>(pEncoder->pUserData);
	stream->seekp(offset);
	if (!stream->good())
	{
		return MA_ERROR;
	}
	return MA_SUCCESS;
}

// Miniaudio objects must be allocated on the heap as nvgt's API introduces the concept of an uninitialized sound, which a stack based system would make more difficult to implement.
class audio_node_impl : public virtual audio_node
{
	unique_ptr<ma_node_base> node;
	audio_engine *engine;
	int refcount;

public:
	audio_node_impl() : audio_node(), node(nullptr), refcount(1) {}
	audio_node_impl(ma_node_base *node, audio_engine *engine) : audio_node(), node(node), engine(engine), refcount(1) {}
	void duplicate() { asAtomicInc(refcount); }
	void release()
	{
		if (asAtomicDec(refcount) < 1)
			delete this;
	}
	audio_engine *get_engine() const { return engine; }
	ma_node_base *get_ma_node() { return &*node; }
	unsigned int get_input_bus_count() { return node ? ma_node_get_input_bus_count(&*node) : 0; }
	unsigned int get_output_bus_count() { return node ? ma_node_get_output_bus_count(&*node) : 0; }
	unsigned int get_input_channels(unsigned int bus) { return node ? ma_node_get_input_channels(&*node, bus) : 0; }
	unsigned int get_output_channels(unsigned int bus) { return node ? ma_node_get_output_channels(&*node, bus) : 0; }
	bool attach_output_bus(unsigned int output_bus, audio_node *destination, unsigned int destination_input_bus) { return node ? (g_soundsystem_last_error = ma_node_attach_output_bus(&*node, output_bus, destination, destination_input_bus)) == MA_SUCCESS : false; }
	bool detach_output_bus(unsigned int bus) { return node ? (g_soundsystem_last_error = ma_node_detach_output_bus(&*node, bus)) == MA_SUCCESS : false; }
	bool detach_all_output_buses() { return node ? (g_soundsystem_last_error = ma_node_detach_all_output_buses(&*node)) == MA_SUCCESS : false; }
	bool set_output_bus_volume(unsigned int bus, float volume) { return node ? (g_soundsystem_last_error = ma_node_set_output_bus_volume(&*node, bus, volume)) == MA_SUCCESS : false; }
	float get_output_bus_volume(unsigned int bus) { return node ? ma_node_get_output_bus_volume(&*node, bus) : 0; }
	bool set_state(ma_node_state state) { return node ? (g_soundsystem_last_error = ma_node_set_state(&*node, state)) == MA_SUCCESS : false; }
	ma_node_state get_state() { return node ? ma_node_get_state(&*node) : ma_node_state_stopped; }
	bool set_state_time(ma_node_state state, unsigned long long time) { return node ? (g_soundsystem_last_error = ma_node_set_state_time(&*node, state, time)) == MA_SUCCESS : false; }
	unsigned long long get_state_time(ma_node_state state) { return node ? ma_node_get_state_time(&*node, state) : static_cast<unsigned long long>(ma_node_state_stopped); }
	ma_node_state get_state_by_time(unsigned long long global_time) { return node ? ma_node_get_state_by_time(&*node, global_time) : ma_node_state_stopped; }
	ma_node_state get_state_by_time_range(unsigned long long global_time_begin, unsigned long long global_time_end) { return node ? ma_node_get_state_by_time_range(&*node, global_time_begin, global_time_end) : ma_node_state_stopped; }
	unsigned long long get_time() { return node ? ma_node_get_time(&*node) : 0; }
	bool set_time(unsigned long long local_time) { return node ? (g_soundsystem_last_error = ma_node_set_time(&*node, local_time)) == MA_SUCCESS : false; }
};
class audio_engine_impl final : public audio_engine
{
	std::unique_ptr<ma_engine> engine;
	std::unique_ptr<ma_resource_manager> resource_manager;
	std::unique_ptr<ma_device> device;
	audio_node *engine_endpoint; // Upon engine creation we'll call ma_engine_get_endpoint once so as to avoid creating more than one of our wrapper objects when our engine->get_endpoint() function is called.
	int refcount;
	static void data_callback(ma_device *pDevice, void *pOutput, const void *pInput, ma_uint32 frameCount)
	{
		ma_engine *engine = (ma_engine *)pDevice->pUserData;
		ma_uint64 frames_read;
		ma_engine_read_pcm_frames(engine, pOutput, frameCount, &frames_read);
	}

public:
	engine_flags flags;
	audio_engine_impl(int flags)
		: audio_engine(),
		  engine(nullptr),
		  resource_manager(nullptr),
		  engine_endpoint(nullptr),
		  flags(static_cast<engine_flags>(flags)),
		  refcount(1)
	{
		engine = std::make_unique<ma_engine>();
		device = std::make_unique<ma_device>();
		// We need a self-managed device because at least on Windows, we can't meet low-latency requirements without specific configurations.
		{
			ma_device_config cfg = ma_device_config_init(ma_device_type_playback);
			// Just set to some hard-coded defaults for now.
			cfg.playback.channels = 2;
			cfg.playback.format = ma_format_f32;
			cfg.sampleRate = 0; // Let the device decide.

			// Hook up high quality resampling, because we want the app to accommodate the device's sample rate, not the other way around.
			cfg.resampling.algorithm = ma_resample_algorithm_custom;
			cfg.resampling.pBackendVTable = &wdl_resampler_backend_vtable;
			cfg.wasapi.noAutoConvertSRC = true;

			cfg.dataCallback = data_callback;
			cfg.pUserData = &*engine;
			g_soundsystem_last_error = ma_device_init(0, &cfg, &*device);
			if (g_soundsystem_last_error != MA_SUCCESS)
			{

				engine.reset();
				device.reset();
				return;
			}
		}

		// We need a self managed resource manager because we need to plug decoders in and configure the job thread count.
		{
			ma_resource_manager_config cfg = ma_resource_manager_config_init();
			// Attach the resource manager to the sound service so that it can receive audio from custom sources.
			cfg.pVFS = g_sound_service->get_vfs();
			// This is the sample rate that sounds will be resampled to if necessary during loading. We set this equal to whatever sample rate the device got. This is maximally efficient as long as the user doesn't switch devices to one that runs at a different rate. When they do, a single resampler kicks in.
			cfg.decodedSampleRate = device->playback.internalSampleRate;
			// Set the resampler used during decoding to a high quality one. At the time of writing this, this is relying on support that I added to MiniAudio myself and has not yet been merged upstream.
			cfg.resampling.algorithm = ma_resample_algorithm_custom;
			cfg.resampling.pBackendVTable = &wdl_resampler_backend_vtable;
			if (!g_decoders.empty())
			{
				cfg.ppCustomDecodingBackendVTables = &g_decoders[0];
				cfg.customDecodingBackendCount = g_decoders.size();
			}
			cfg.jobThreadCount = std::thread::hardware_concurrency();
			resource_manager = std::make_unique<ma_resource_manager>();
			if ((g_soundsystem_last_error = ma_resource_manager_init(&cfg, &*resource_manager)) != MA_SUCCESS)
			{
				ma_device_uninit(&*device);
				device.reset();
				engine.reset();
				resource_manager.reset();
				return;
			}
		}
		ma_engine_config cfg = ma_engine_config_init();
		// cfg.pContext = &g_sound_context; // Miniaudio won't let us quickly uninitilize then reinitialize a device sometimes when using the same context, so we won't manage it until we figure that out.
		cfg.pResourceManager = &*resource_manager;
		cfg.pDevice = &*device;
		if ((g_soundsystem_last_error = ma_engine_init(&cfg, &*engine)) != MA_SUCCESS)
		{
			engine.reset();
			return;
		}
		engine_endpoint = new audio_node_impl(reinterpret_cast<ma_node_base *>(ma_engine_get_endpoint(&*engine)), this);
	}
	~audio_engine_impl()
	{
		if (device)
		{
			ma_device_stop(&*device);
			ma_device_uninit(&*device);
		}

		if (engine_endpoint)
			engine_endpoint->release();
		if (engine)
		{
			ma_engine_uninit(&*engine);
			engine = nullptr;
		}
		if (resource_manager)
		{
			ma_resource_manager_uninit(&*resource_manager);
		}
	}
	void duplicate() override { asAtomicInc(refcount); }
	void release() override
	{

		if (asAtomicDec(refcount) < 1)
			delete this;
	}
	ma_engine *get_ma_engine() override { return engine.get(); }
	audio_node *get_endpoint() override { return engine_endpoint; } // Implement after audio_node
	int get_device() override
	{
		if (!engine)
			return -1;
		ma_device *dev = ma_engine_get_device(&*engine);
		ma_device_info info;
		if (!dev || ma_device_get_info(dev, ma_device_type_playback, &info) != MA_SUCCESS)
			return -1;
		for (std::size_t i = 0; i < g_sound_output_devices.size(); i++)
		{
			if (memcmp(&g_sound_output_devices[i].id, &info.id, sizeof(ma_device_id)) == 0)
				return i;
		}
		return -1; // couldn't determine device?
	}
	bool set_device(int device) override
	{
		if (!engine || device < 0 || device >= g_sound_output_devices.size())
			return false;
		ma_device *old_dev = ma_engine_get_device(&*engine);
		if (!old_dev || ma_device_id_equal(&old_dev->playback.id, &g_sound_output_devices[device].id))
			return false;
		ma_engine_stop(&*engine);
		ma_device_config cfg = ma_device_config_init(ma_device_type_playback);
		cfg.playback.pDeviceID = &g_sound_output_devices[device].id;
		cfg.playback.channels = old_dev->playback.channels;
		cfg.sampleRate = old_dev->sampleRate;
		cfg.noPreSilencedOutputBuffer = old_dev->noPreSilencedOutputBuffer;
		cfg.noClip = old_dev->noClip;
		cfg.noDisableDenormals = old_dev->noDisableDenormals;
		cfg.noFixedSizedCallback = old_dev->noFixedSizedCallback;
		cfg.notificationCallback = old_dev->onNotification;
		cfg.dataCallback = old_dev->onData;
		cfg.pUserData = old_dev->pUserData;
		ma_device_stop(old_dev);
		ma_device_uninit(old_dev);
		if ((g_soundsystem_last_error = ma_device_init(nullptr, &cfg, old_dev)) != MA_SUCCESS)
			return false;
		return (g_soundsystem_last_error = ma_engine_start(&*engine)) == MA_SUCCESS;
	}
	bool read(void *buffer, unsigned long long frame_count, unsigned long long *frames_read) override { return engine ? (g_soundsystem_last_error = ma_engine_read_pcm_frames(&*engine, buffer, frame_count, frames_read)) == MA_SUCCESS : false; }
	CScriptArray *read(unsigned long long frame_count) override
	{
		if (!engine)
			return nullptr;
		CScriptArray *result = CScriptArray::Create(get_array_type("array<float>"), frame_count * ma_engine_get_channels(&*engine));
		unsigned long long frames_read;
		if (!read(result->GetBuffer(), frame_count, &frames_read))
		{
			result->Resize(0);
			return result;
		}
		result->Resize(frames_read * ma_engine_get_channels(&*engine));
		return result;
	}
	unsigned long long get_time() override { return engine ? (flags & DURATIONS_IN_FRAMES ? get_time_in_frames() : get_time_in_milliseconds()) : 0; }
	bool set_time(unsigned long long time) override { return engine ? (flags & DURATIONS_IN_FRAMES) ? set_time_in_frames(time) : set_time_in_milliseconds(time) : false; }
	unsigned long long get_time_in_frames() override { return engine ? ma_engine_get_time_in_pcm_frames(&*engine) : 0; }
	bool set_time_in_frames(unsigned long long time) override { return engine ? (g_soundsystem_last_error = ma_engine_set_time_in_pcm_frames(&*engine, time)) == MA_SUCCESS : false; }
	unsigned long long get_time_in_milliseconds() override { return engine ? ma_engine_get_time_in_milliseconds(&*engine) : 0; }
	bool set_time_in_milliseconds(unsigned long long time) override { return engine ? (g_soundsystem_last_error = ma_engine_set_time_in_milliseconds(&*engine, time)) == MA_SUCCESS : false; }
	int get_channels() override { return engine ? ma_engine_get_channels(&*engine) : 0; }
	int get_sample_rate() override { return engine ? ma_engine_get_sample_rate(&*engine) : 0; }
	bool start() override { return engine ? (ma_engine_start(&*engine)) == MA_SUCCESS : false; }
	bool stop() override { return engine ? (ma_engine_stop(&*engine)) == MA_SUCCESS : false; }
	bool set_volume(float volume) override { return engine ? (g_soundsystem_last_error = ma_engine_set_volume(&*engine, volume)) == MA_SUCCESS : false; }
	float get_volume() override { return engine ? ma_engine_get_volume(&*engine) : 0; }
	bool set_gain(float db) override { return engine ? (g_soundsystem_last_error = ma_engine_set_gain_db(&*engine, db)) == MA_SUCCESS : false; }
	float get_gain() override { return engine ? ma_engine_get_gain_db(&*engine) : 0; }
	unsigned int get_listener_count() override { return engine ? ma_engine_get_listener_count(&*engine) : 0; }
	int find_closest_listener(float x, float y, float z) override { return engine ? ma_engine_find_closest_listener(&*engine, x, y, z) : -1; }
	int find_closest_listener(const reactphysics3d::Vector3 &position) override { return engine ? ma_engine_find_closest_listener(&*engine, position.x, position.y, position.z) : -1; }
	void set_listener_position(unsigned int index, float x, float y, float z) override
	{
		if (engine)
			ma_engine_listener_set_position(&*engine, index, x, y, z);
	}
	void set_listener_position(unsigned int index, const reactphysics3d::Vector3 &position) override
	{
		if (engine)
			ma_engine_listener_set_position(&*engine, index, position.x, position.y, position.z);
	}
	reactphysics3d::Vector3 get_listener_position(unsigned int index) override { return engine ? ma_vec3_to_rp_vec3(ma_engine_listener_get_position(&*engine, index)) : reactphysics3d::Vector3(); }
	void set_listener_direction(unsigned int index, float x, float y, float z) override
	{
		if (engine)
			ma_engine_listener_set_direction(&*engine, index, x, y, z);
	}
	void set_listener_direction(unsigned int index, const reactphysics3d::Vector3 &direction) override
	{
		if (engine)
			ma_engine_listener_set_direction(&*engine, index, direction.x, direction.y, direction.z);
	}
	reactphysics3d::Vector3 get_listener_direction(unsigned int index) override { return engine ? ma_vec3_to_rp_vec3(ma_engine_listener_get_direction(&*engine, index)) : reactphysics3d::Vector3(); }
	void set_listener_velocity(unsigned int index, float x, float y, float z) override
	{
		if (engine)
			ma_engine_listener_set_velocity(&*engine, index, x, y, z);
	}
	void set_listener_velocity(unsigned int index, const reactphysics3d::Vector3 &velocity) override
	{
		if (engine)
			ma_engine_listener_set_velocity(&*engine, index, velocity.x, velocity.y, velocity.z);
	}
	reactphysics3d::Vector3 get_listener_velocity(unsigned int index) override { return engine ? ma_vec3_to_rp_vec3(ma_engine_listener_get_velocity(&*engine, index)) : reactphysics3d::Vector3(); }
	void set_listener_cone(unsigned int index, float inner_radians, float outer_radians, float outer_gain) override
	{
		if (engine)
			ma_engine_listener_set_cone(&*engine, index, inner_radians, outer_radians, outer_gain);
	}
	void get_listener_cone(unsigned int index, float *inner_radians, float *outer_radians, float *outer_gain) override
	{
		if (engine)
			ma_engine_listener_get_cone(&*engine, index, inner_radians, outer_radians, outer_gain);
	}
	void set_listener_world_up(unsigned int index, float x, float y, float z) override
	{
		if (engine)
			ma_engine_listener_set_world_up(&*engine, index, x, y, z);
	}
	void set_listener_world_up(unsigned int index, const reactphysics3d::Vector3 &world_up) override
	{
		if (engine)
			ma_engine_listener_set_world_up(&*engine, index, world_up.x, world_up.y, world_up.z);
	}
	reactphysics3d::Vector3 get_listener_world_up(unsigned int index) override { return engine ? ma_vec3_to_rp_vec3(ma_engine_listener_get_world_up(&*engine, index)) : reactphysics3d::Vector3(); }
	void set_listener_enabled(unsigned int index, bool enabled) override
	{
		if (engine)
			ma_engine_listener_set_enabled(&*engine, index, enabled);
	}
	bool get_listener_enabled(unsigned int index) override { return ma_engine_listener_is_enabled(&*engine, index); }
	bool play(const string &filename, audio_node *node, unsigned int bus_index) override { return engine ? (g_soundsystem_last_error = ma_engine_play_sound_ex(&*engine, filename.c_str(), node ? node->get_ma_node() : nullptr, bus_index)) == MA_SUCCESS : false; }
	bool play(const string &filename, mixer *mixer) override { return engine ? (ma_engine_play_sound(&*engine, filename.c_str(), mixer ? mixer->get_ma_sound() : nullptr)) == MA_SUCCESS : false; }
	mixer *new_mixer() override { return ::new_mixer(this); }
	sound *new_sound() override { return ::new_sound(this); }
};
class mixer_impl : public audio_node_impl, public virtual mixer
{
	// In miniaudio, a sound_group is really just a sound. A typical ma_sound_group_x function looks like float ma_sound_group_get_pan(const ma_sound_group* pGroup) { return ma_sound_get_pan(pGroup); }.
	// Furthermore ma_sound_group is just a typedef for ma_sound. As such, for the sake of less code and better inheritance, we will directly call the ma_sound APIs in this class even though it deals with sound groups and not sounds.
protected:
	audio_engine_impl *engine;
	unique_ptr<ma_sound> snd;

public:
	mixer_impl() : mixer(), audio_node_impl(), snd(nullptr)
	{
		init_sound();
		engine = static_cast<audio_engine_impl *>(g_audio_engine);
	}
	mixer_impl(audio_engine *engine) : mixer(), audio_node_impl(), engine(static_cast<audio_engine_impl *>(engine)), snd(nullptr) {}
	inline void duplicate() override { audio_node_impl::duplicate(); }
	inline void release() override { audio_node_impl::release(); }
	bool play() override
	{
		if (snd == nullptr)
			return false;
		ma_sound_set_looping(&*snd, false);
		return ma_sound_start(&*snd) == MA_SUCCESS;
	}
	bool play_looped()
	{
		if (snd == nullptr)
			return false;
		ma_sound_set_looping(&*snd, true);
		return ma_sound_start(&*snd) == MA_SUCCESS;
	}
	ma_sound *get_ma_sound() override { return &*snd; }
	audio_engine *get_engine() override
	{
		return engine;
	}
	bool stop() override { return snd ? ma_sound_stop(&*snd) : false; }
	void set_volume(float volume) override
	{
		if (snd)
			ma_sound_set_volume(&*snd, std::min((engine->flags & audio_engine::PERCENTAGE_ATTRIBUTES ? ma_volume_db_to_linear(volume) : volume), 1.0f));
	}
	float get_volume() override { return snd ? (engine->flags & audio_engine::PERCENTAGE_ATTRIBUTES ? ma_volume_linear_to_db(ma_sound_get_volume(&*snd)) : ma_sound_get_volume(&*snd)) : NAN; }
	void set_pan(float pan) override
	{
		if (snd)
			ma_sound_set_pan(&*snd, engine->flags & audio_engine::PERCENTAGE_ATTRIBUTES ? pan_db_to_linear(pan) : pan);
	}
	float get_pan() override
	{
		return snd ? (engine->flags & audio_engine::PERCENTAGE_ATTRIBUTES ? pan_linear_to_db(ma_sound_get_pan(&*snd)) : ma_sound_get_pan(&*snd)) : NAN;
	}
	void set_pan_mode(ma_pan_mode mode) override
	{
		if (snd)
			ma_sound_set_pan_mode(&*snd, mode);
	}
	ma_pan_mode get_pan_mode() override
	{
		return snd ? ma_sound_get_pan_mode(&*snd) : ma_pan_mode_balance;
	}
	void set_pitch(float pitch) override
	{
		if (snd)
			ma_sound_set_pitch(&*snd, engine->flags & audio_engine::PERCENTAGE_ATTRIBUTES ? pitch / 100.0f : pitch);
	}
	float get_pitch() override
	{
		return snd ? (engine->flags & audio_engine::PERCENTAGE_ATTRIBUTES ? ma_sound_get_pitch(&*snd) * 100 : ma_sound_get_pitch(&*snd)) : NAN;
	}
	void set_spatialization_enabled(bool enabled) override
	{
		if (snd)
			ma_sound_set_spatialization_enabled(&*snd, enabled);
	}
	bool get_spatialization_enabled() override
	{
		return snd ? ma_sound_is_spatialization_enabled(&*snd) : false;
	}
	void set_pinned_listener(unsigned int index) override
	{
		if (snd)
			ma_sound_set_pinned_listener_index(&*snd, index);
	}
	unsigned int get_pinned_listener() override
	{
		return snd ? ma_sound_get_pinned_listener_index(&*snd) : 0;
	}
	unsigned int get_listener() override
	{
		return snd ? ma_sound_get_listener_index(&*snd) : 0;
	}
	reactphysics3d::Vector3 get_direction_to_listener() override
	{
		if (!snd)
			return reactphysics3d::Vector3();
		const auto dir = ma_sound_get_direction_to_listener(&*snd);
		reactphysics3d::Vector3 res;
		res.setAllValues(dir.x, dir.y, dir.z);
		return res;
	}
	void set_position_3d(float x, float y, float z) override
	{
		if (!snd)
			return;
		return ma_sound_set_position(&*snd, x, y, z);
	}
	reactphysics3d::Vector3 get_position_3d() override
	{
		if (!snd)
			return reactphysics3d::Vector3();
		const auto pos = ma_sound_get_position(&*snd);
		reactphysics3d::Vector3 res;
		res.setAllValues(pos.x, pos.y, pos.z);
		return res;
	}
	void set_direction(float x, float y, float z) override
	{
		if (!snd)
			return;
		return ma_sound_set_direction(&*snd, x, y, z);
	}
	reactphysics3d::Vector3 get_direction() override
	{
		if (!snd)
			return reactphysics3d::Vector3();
		const auto dir = ma_sound_get_direction(&*snd);
		reactphysics3d::Vector3 res;
		res.setAllValues(dir.x, dir.y, dir.z);
		return res;
	}
	void set_velocity(float x, float y, float z) override
	{
		if (!snd)
			return;
		return ma_sound_set_velocity(&*snd, x, y, z);
	}
	reactphysics3d::Vector3 get_velocity() override
	{
		if (!snd)
			return reactphysics3d::Vector3();
		const auto vel = ma_sound_get_velocity(&*snd);
		reactphysics3d::Vector3 res;
		res.setAllValues(vel.x, vel.y, vel.z);
		return res;
	}
	void set_attenuation_model(ma_attenuation_model model) override
	{
		if (snd)
			ma_sound_set_attenuation_model(&*snd, model);
	}
	ma_attenuation_model get_attenuation_model() override
	{
		return snd ? ma_sound_get_attenuation_model(&*snd) : ma_attenuation_model_none;
	}
	void set_positioning(ma_positioning positioning) override
	{
		if (snd)
			ma_sound_set_positioning(&*snd, positioning);
	}
	ma_positioning get_positioning() override
	{
		return snd ? ma_sound_get_positioning(&*snd) : ma_positioning_absolute;
	}
	void set_rolloff(float rolloff) override
	{
		if (snd)
			ma_sound_set_rolloff(&*snd, rolloff);
	}
	float get_rolloff() override
	{
		return snd ? ma_sound_get_rolloff(&*snd) : NAN;
	}
	void set_min_gain(float gain) override
	{
		if (snd)
			ma_sound_set_min_gain(&*snd, gain);
	}
	float get_min_gain() override
	{
		return snd ? ma_sound_get_min_gain(&*snd) : NAN;
	}
	void set_max_gain(float gain) override
	{
		if (snd)
			ma_sound_set_max_gain(&*snd, gain);
	}
	float get_max_gain() override
	{
		return snd ? ma_sound_get_max_gain(&*snd) : NAN;
	}
	void set_min_distance(float distance) override
	{
		if (snd)
			ma_sound_set_min_distance(&*snd, distance);
	}
	float get_min_distance() override
	{
		return snd ? ma_sound_get_min_distance(&*snd) : NAN;
	}
	void set_max_distance(float distance) override
	{
		if (snd)
			ma_sound_set_max_distance(&*snd, distance);
	}
	float get_max_distance() override
	{
		return snd ? ma_sound_get_max_distance(&*snd) : NAN;
	}
	void set_cone(float inner_radians, float outer_radians, float outer_gain) override
	{
		if (snd)
			ma_sound_set_cone(&*snd, inner_radians, outer_radians, outer_gain);
	}
	void get_cone(float *inner_radians, float *outer_radians, float *outer_gain) override
	{
		if (snd)
			ma_sound_get_cone(&*snd, inner_radians, outer_radians, outer_gain);
		else
		{
			if (inner_radians)
				*inner_radians = NAN;
			if (outer_radians)
				*outer_radians = NAN;
			if (outer_gain)
				*outer_gain = NAN;
		}
	}
	void set_doppler_factor(float factor) override
	{
		if (snd)
			ma_sound_set_doppler_factor(&*snd, factor);
	}
	float get_doppler_factor() override
	{
		return snd ? ma_sound_get_doppler_factor(&*snd) : NAN;
	}
	void set_directional_attenuation_factor(float factor) override
	{
		if (snd)
			ma_sound_set_directional_attenuation_factor(&*snd, factor);
	}
	float get_directional_attenuation_factor() override
	{
		return snd ? ma_sound_get_directional_attenuation_factor(&*snd) : NAN;
	}
	void set_fade(float start_volume, float end_volume, ma_uint64 length) override
	{
		if (!snd)
			return;
		if (engine->flags & audio_engine::DURATIONS_IN_FRAMES)
			set_fade_in_frames(start_volume, end_volume, length);
		else
			set_fade_in_milliseconds(start_volume, end_volume, length);
	}
	void set_fade_in_frames(float start_volume, float end_volume, ma_uint64 frames) override
	{
		if (snd)
			ma_sound_set_fade_in_pcm_frames(&*snd, start_volume, end_volume, frames);
	}
	void set_fade_in_milliseconds(float start_volume, float end_volume, ma_uint64 milliseconds) override
	{
		if (snd)
			ma_sound_set_fade_in_milliseconds(&*snd, start_volume, end_volume, milliseconds);
	}
	float get_current_fade_volume() override
	{
		return snd ? ma_sound_get_current_fade_volume(&*snd) : NAN;
	}
	void set_start_time(ma_uint64 absolute_time) override
	{
		if (!snd)
			return;
		if (engine->flags & audio_engine::DURATIONS_IN_FRAMES)
			set_start_time_in_frames(absolute_time);
		else
			set_start_time_in_milliseconds(absolute_time);
	}
	void set_start_time_in_frames(ma_uint64 absolute_time) override
	{
		if (snd)
			ma_sound_set_start_time_in_pcm_frames(&*snd, absolute_time);
	}
	void set_start_time_in_milliseconds(ma_uint64 absolute_time) override
	{
		if (snd)
			ma_sound_set_start_time_in_milliseconds(&*snd, absolute_time);
	}
	void set_stop_time(ma_uint64 absolute_time) override
	{
		if (!snd)
			return;
		if (engine->flags & audio_engine::DURATIONS_IN_FRAMES)
			set_stop_time_in_frames(absolute_time);
		else
			set_stop_time_in_milliseconds(absolute_time);
	}
	void set_stop_time_in_frames(ma_uint64 absolute_time) override
	{
		if (snd)
			ma_sound_set_stop_time_in_pcm_frames(&*snd, absolute_time);
	}
	void set_stop_time_in_milliseconds(ma_uint64 absolute_time) override
	{
		if (snd)
			ma_sound_set_stop_time_in_milliseconds(&*snd, absolute_time);
	}
	ma_uint64 get_time() override
	{
		return snd ? ((engine->flags & audio_engine::DURATIONS_IN_FRAMES) ? get_time_in_frames() : get_time_in_milliseconds()) : 0;
	}
	ma_uint64 get_time_in_frames() override
	{
		return snd ? ma_sound_get_time_in_pcm_frames(&*snd) : 0;
	}
	ma_uint64 get_time_in_milliseconds() override
	{
		return snd ? ma_sound_get_time_in_milliseconds(&*snd) : 0ULL;
	}
	bool get_playing() override
	{
		return snd ? ma_sound_is_playing(&*snd) : false;
	}
};
class sound_impl final : public mixer_impl, public virtual sound
{
	std::string pcm_buffer; // When loading from raw PCM (like TTS) we store the intermediate wav data here so we can take advantage of async loading to return quickly. Makes a substantial difference in the responsiveness of TTS calls.

public:
	sound_impl(audio_engine *e) : mixer_impl(static_cast<audio_engine_impl *>(e)), pcm_buffer(), sound()
	{
		snd = nullptr;
	}
	~sound_impl()
	{
		close();
		//_CrtDumpMemoryLeaks();
	}
	bool load_special(const std::string &filename, const size_t protocol_slot = 0, directive_t protocol_directive = nullptr, const size_t filter_slot = 0, directive_t filter_directive = nullptr, ma_uint32 ma_flags = MA_SOUND_FLAG_DECODE) override
	{
		if (snd)
		{
			close();
		}
		snd = make_unique<ma_sound>();
		// The sound service converts our file name into a "tripplet" which includes information about the origin an asset is expected to come from. This guarantees that we don't mistake assets from different origins as the same just because they have the same name.
		std::string triplet = g_sound_service->prepare_triplet(filename, protocol_slot, protocol_directive, filter_slot, filter_directive);
		if (triplet.empty())
		{
			return false;
		}
		/*
		MiniAudio currently returns an error code of MA_OUT_OF_MEMORY (-4) if sound initialization fails due to the job queue being at capacity.
		IMHO this is a poor choice of error code; MA_BUSY would be better as it conveys the temporary nature of the situation.
		I'll raise an issue with MA to see if he'd be okay with this change. For now we'll just wait a few milliseconds for the backlog to clear and fail permanently if we see multiple MA_OUT_OF_MEMORY conditions back  to back. This should give the job queue time
		*/
		for (int i = 0; i < 10; i++)
		{
			g_soundsystem_last_error = ma_sound_init_from_file(engine->get_ma_engine(), triplet.c_str(), ma_flags, nullptr, nullptr, &*snd);
			if (g_soundsystem_last_error == MA_OUT_OF_MEMORY)
			{
				// See above; this is probably job queue backlog rather than an actual out of memory. Take a break and try again.
				wait(5);
				continue;
			}
			break; // Don't retry any other failure case.
		}

		if (g_soundsystem_last_error != MA_SUCCESS)
			snd.reset();
		// Sound service has to store data pertaining to our triplet, and this is the earliest point at which it's safe to clean that up.
		g_sound_service->cleanup_triplet(triplet);
		return g_soundsystem_last_error == MA_SUCCESS;
	}
	bool load(const string &filename) override
	{
		return load_special(filename, 0, nullptr, 0, nullptr, MA_SOUND_FLAG_DECODE | MA_SOUND_FLAG_ASYNC);
	}
	bool stream(const std::string &filename) override
	{
		return load_special(filename, 0, nullptr, 0, nullptr, MA_SOUND_FLAG_STREAM);
	}
	bool seek_in_milliseconds(unsigned long long offset) override { return snd ? (g_soundsystem_last_error = ma_sound_seek_to_pcm_frame(&*snd, offset * ma_engine_get_sample_rate(engine->get_ma_engine()) / 1000)) == MA_SUCCESS : false; }
	bool load_string(const std::string &data) override { return load_memory(data.data(), data.size()); }
	bool load_string_async(const std::string &data) override
	{
		// Same as load_pcm, but without the setup.
		pcm_buffer = data;
		return load_special(":quickstring", g_memory_protocol_slot, memory_protocol::directive(&pcm_buffer[0], pcm_buffer.size()), sound_service::null_filter_slot, nullptr, MA_SOUND_FLAG_DECODE | MA_SOUND_FLAG_ASYNC);
	}
	bool load_memory(const void *buffer, unsigned int size) override
	{
		return load_special("::memory", g_memory_protocol_slot, memory_protocol::directive(buffer, size));
	}
	bool load_pcm(void *buffer, unsigned int size, ma_format format, int samplerate, int channels) override
	{
		if (snd)
		{
			close();
		}
		pcm_buffer.clear();
		// At least for now, the strat here is just to write the PCM to wav and then load it the normal way.
		// Should optimization become necessary (this does result in a couple of copies), a protocol could be written that simulates its input having a RIFF header on it.
		pcm_buffer.resize(size + 44);
		if (!pcm_to_wav(buffer, size, format, samplerate, channels, &pcm_buffer[0]))
		{
			return false;
		}
		// At this point we can just use the sound service to load this. We use the low level API though because we need to be clear that no filters apply.
		// Also, our PCM buffer is a permanent class property so we can enjoy the speed of async loading.
		return load_special(":pcm", g_memory_protocol_slot, memory_protocol::directive(&pcm_buffer[0], pcm_buffer.size()), sound_service::null_filter_slot, nullptr, MA_SOUND_FLAG_DECODE | MA_SOUND_FLAG_ASYNC);
	}
	bool close() override
	{
		if (snd)
		{
			ma_sound_uninit(&*snd);
			snd.reset();
			pcm_buffer.resize(0);
			return true;
		}
		return false;
	}
	bool get_active() override
	{
		return snd ? true : false;
	}
	bool get_paused() override
	{
		return snd ? ma_sound_is_playing(&*snd) : false;
	}
	bool pause() override
	{
		if (snd)
		{
			g_soundsystem_last_error = ma_sound_stop(&*snd);
			return g_soundsystem_last_error == MA_SUCCESS;
		}
		return false;
	}
	bool pause_fade(unsigned long long length) override
	{
		return (engine->flags & audio_engine::DURATIONS_IN_FRAMES) ? pause_fade_in_frames(length) : pause_fade_in_milliseconds(length);
	}
	bool pause_fade_in_frames(unsigned long long frames) override
	{
		if (snd)
		{
			g_soundsystem_last_error = ma_sound_stop_with_fade_in_pcm_frames(&*snd, frames);
			return g_soundsystem_last_error == MA_SUCCESS;
		}
		return false;
	}
	bool pause_fade_in_milliseconds(unsigned long long frames) override
	{
		if (snd)
		{
			g_soundsystem_last_error = ma_sound_stop_with_fade_in_milliseconds(&*snd, frames);
			return g_soundsystem_last_error == MA_SUCCESS;
		}
		return false;
	}
	void set_timed_fade(float start_volume, float end_volume, unsigned long long length, unsigned long long absolute_time) override
	{
		return (engine->flags & audio_engine::DURATIONS_IN_FRAMES) ? set_timed_fade_in_frames(start_volume, end_volume, length, absolute_time) : set_timed_fade_in_milliseconds(start_volume, end_volume, length, absolute_time);
	}
<<<<<<< HEAD
	void set_timed_fade_in_frames(float start_volume, float end_volume, unsigned long long frames, unsigned long long absolute_time_in_frames) override
	{
		if (snd)
			ma_sound_set_fade_start_in_pcm_frames(&*snd, start_volume, end_volume, frames, absolute_time_in_frames);
=======
	output_mixer = NULL;
	hrtf_effect = NULL;
	pos_effect = 0;
}

mixer::~mixer() {
	if (this != output) {
		for (auto i : mixers)
			i->set_mixer(output);
		for (auto i : sounds)
			i->set_mixer(output);
	}
	mixers.clear();
	sounds.clear();
}

void mixer::AddRef() {
	asAtomicInc(RefCount);
}
void mixer::Release() {
	if (asAtomicDec(RefCount) < 1) {
		if (channel) {
			BASS_StreamFree(channel); // Apparently I was having a problem with extraneous calls to BASS_StreamFree when trying to do it in mixer destructor years ago, since miniaudio switch iminent we'll just leave this here rather than figuring out what I was doing wrong back then.
			channel = 0;
		}
		delete this;
	}
}

int mixer::get_data(const unsigned char* buffer, int bufsize) {
	if (!channel) return 0;
	return BASS_ChannelGetData(channel, (void*)buffer, bufsize);
}

BOOL mixer::add_mixer(mixer* m) {
	if (!sound_initialized)
		init_sound();
	if (find(mixers.begin(), mixers.end(), m) != mixers.end())
		return FALSE;
	if (!channel || !m->channel)
		return FALSE;
	if (BASS_Mixer_ChannelGetMixer(m->channel) == channel)
		return FALSE;
	else if (BASS_Mixer_ChannelGetMixer(m->channel) == output->channel)
		return FALSE;
	else if (BASS_Mixer_ChannelGetMixer(m->channel) > 0)
		return FALSE;
	BOOL ret = BASS_Mixer_StreamAddChannel(channel, m->channel, BASS_MIXER_CHAN_NORAMPIN);
	if (ret) {
		m->parent_mixer = this;
		mixers.insert(m);
	}
	return ret;
}
BOOL mixer::remove_mixer(mixer* m, BOOL internal) {
	auto i = find(mixers.begin(), mixers.end(), m);
	if (i == mixers.end())
		return FALSE;
	mixers.erase(i);
	BASS_Mixer_ChannelRemove(m->channel);
	if (internal)
		return TRUE;
	m->parent_mixer = NULL;
	m->set_mixer(NULL);
	return TRUE;
}
BOOL mixer::add_sound(sound& s, BOOL internal) {
	if (!sound_initialized)
		init_sound();
	if (sounds.find(&s) != sounds.end())
		return FALSE;
	BOOL ret = BASS_Mixer_StreamAddChannel(channel, s.channel, BASS_MIXER_CHAN_NORAMPIN | BASS_MIXER_CHAN_PAUSE);
	if (ret) {
		if (!internal)
			s.parent_mixer = this;
		sounds.insert(&s);
	}
	return ret;
}
BOOL mixer::remove_sound(sound& s, BOOL internal) {
	auto i = find(sounds.begin(), sounds.end(), &s);
	if (i == sounds.end())
		return FALSE;
	sounds.erase(i);
	if (internal)
		return TRUE;
	s.parent_mixer = NULL;
	BASS_Mixer_ChannelRemove(s.channel);
	s.set_mixer(NULL);
	return TRUE;
}

int mixer::set_fx(const std::string& fx, int idx) {
	if(fx.size()<1) {
		if(idx>=0&&idx<effects.size()) {
			for(DWORD i=idx+1; i<effects.size(); i++)
				BASS_FXSetPriority(effects[i].hfx, i);
			BASS_ChannelRemoveFX(channel, effects[idx].hfx);
			effects.erase(effects.begin()+idx);
			return TRUE;
		} else if(idx==-1) {
			for(DWORD i=0; i<effects.size(); i++) {
				BASS_ChannelRemoveFX(channel, effects[i].hfx);
			}
			effects.clear();
			return TRUE;
		} else
			return -1;
>>>>>>> 60b7dd47
	}
	void set_timed_fade_in_milliseconds(float start_volume, float end_volume, unsigned long long frames, unsigned long long absolute_time_in_frames) override
	{
		if (snd)
			ma_sound_set_fade_start_in_milliseconds(&*snd, start_volume, end_volume, frames, absolute_time_in_frames);
	}
	void set_stop_time_with_fade(unsigned long long absolute_time, unsigned long long fade_length) override
	{
		return (engine->flags & audio_engine::DURATIONS_IN_FRAMES) ? set_stop_time_with_fade_in_frames(absolute_time, fade_length) : set_stop_time_with_fade_in_milliseconds(absolute_time, fade_length);
	}
	void set_stop_time_with_fade_in_frames(unsigned long long absolute_time, unsigned long long fade_length) override
	{
		if (snd)
			ma_sound_set_stop_time_with_fade_in_pcm_frames(&*snd, absolute_time, fade_length);
	}
	void set_stop_time_with_fade_in_milliseconds(unsigned long long absolute_time, unsigned long long fade_length) override
	{
		if (snd)
			ma_sound_set_stop_time_with_fade_in_milliseconds(&*snd, absolute_time, fade_length);
	}
	void set_looping(bool looping) override
	{
		if (snd)
			ma_sound_set_looping(&*snd, looping);
	}
	bool get_looping() override
	{
		return snd ? ma_sound_is_looping(&*snd) : false;
	}
	bool get_at_end() override
	{
		return snd ? ma_sound_at_end(&*snd) : false;
	}
	bool seek(unsigned long long position) override
	{
		if (engine->flags & audio_engine::DURATIONS_IN_FRAMES)
			return seek_in_frames(position);
		else
			return seek_in_milliseconds(position);
	}
	bool seek_in_frames(unsigned long long position) override
	{
		if (snd)
		{
			g_soundsystem_last_error = ma_sound_seek_to_pcm_frame(&*snd, position);
			return g_soundsystem_last_error == MA_SUCCESS;
		}
		return false;
	}
	unsigned long long get_position() override
	{
		if (!snd)
			return 0;
		if (engine->flags & audio_engine::DURATIONS_IN_FRAMES)
			return get_position_in_frames();
		else
			return get_position_in_milliseconds();
	}
	unsigned long long get_position_in_frames() override
	{
		if (snd)
		{
			ma_uint64 pos = 0;
			g_soundsystem_last_error = ma_sound_get_cursor_in_pcm_frames(&*snd, &pos);
			return g_soundsystem_last_error == MA_SUCCESS ? pos : 0;
		}
		return 0;
	}
	unsigned long long get_position_in_milliseconds() override
	{
		if (snd)
		{
			float pos = 0.0f;
			g_soundsystem_last_error = ma_sound_get_cursor_in_seconds(&*snd, &pos);
			return g_soundsystem_last_error == MA_SUCCESS ? pos * 1000.0f : 0;
		}
		return 0;
	}
	unsigned long long get_length() override
	{
		if (!snd)
			return 0;
		if (engine->flags & audio_engine::DURATIONS_IN_FRAMES)
			return get_length_in_frames();
		else
			return get_length_in_milliseconds();
	}
	unsigned long long get_length_in_frames() override
	{
		if (snd)
		{
			ma_uint64 len;
			g_soundsystem_last_error = ma_sound_get_length_in_pcm_frames(&*snd, &len);
			return g_soundsystem_last_error == MA_SUCCESS ? len : 0;
		}
		return 0;
	}
	unsigned long long get_length_in_milliseconds() override
	{
		if (snd)
		{
			float len;
			g_soundsystem_last_error = ma_sound_get_length_in_seconds(&*snd, &len);
			return g_soundsystem_last_error == MA_SUCCESS ? len * 1000.0f : 0;
		}
		return 0;
	}
	bool get_data_format(ma_format *format, unsigned int *channels, unsigned int *sample_rate) override
	{
		if (snd)
		{
			g_soundsystem_last_error = ma_sound_get_data_format(&*snd, format, channels, sample_rate, nullptr, 0);
			return g_soundsystem_last_error == MA_SUCCESS;
		}
		return false;
	}
	// A completely pointless API here, but needed for code that relies on legacy BGT includes. Always returns 0.
	double get_pitch_lower_limit() override
	{
		return 0;
	}
};

audio_engine *new_audio_engine(int flags) { return new audio_engine_impl(flags); }
mixer *new_mixer(audio_engine *engine) { return new mixer_impl(engine); }
sound *new_sound(audio_engine *engine) { return new sound_impl(engine); }
mixer *new_global_mixer()
{
	init_sound();
	return new mixer_impl(g_audio_engine);
}
sound *new_global_sound()
{
	init_sound();
	return new sound_impl(g_audio_engine);
}
int get_sound_output_device()
{
	init_sound();
	return g_audio_engine->get_device();
}
void set_sound_output_device(int device)
{
	init_sound();
	g_audio_engine->set_device(device);
}
// Encryption.
void set_default_decryption_key(const std::string &key)
{
	if (!init_sound())
		return;
	g_sound_service->set_filter_directive(g_encryption_filter_slot, std::make_shared<std::string>(key));
	g_sound_service->set_default_filter(key.empty() ? sound_service::null_filter_slot : g_encryption_filter_slot);
}
// Set default pack storage for future sounds. Null means go back to local file system.
// Note: a pack must be marked immutable in order to be used with sound service.
void set_sound_default_storage(new_pack::pack *obj)
{
	if (!init_sound())
	{
		return;
	}
	if (obj == nullptr)
	{
		g_sound_service->set_default_protocol(sound_service::fs_protocol_slot);
		return;
	}
	g_sound_service->set_protocol_directive(g_pack_protocol_slot, obj->to_shared());
	g_sound_service->set_default_protocol(g_pack_protocol_slot);
}
int get_soundsystem_last_error() { return g_soundsystem_last_error; }
void set_sound_master_volume(float db)
{
	if (!g_soundsystem_initialized.test())
	{
		return;
	}
	if (db > 0 || db < -100)
	{
		return;
	}
	ma_engine_set_volume(g_audio_engine->get_ma_engine(), ma_volume_db_to_linear(db));
}
float get_sound_master_volume()
{
	if (!g_soundsystem_initialized.test())
	{
		return 0;
	}
	return ma_volume_linear_to_db(ma_engine_get_volume(g_audio_engine->get_ma_engine()));
}
bool sound::pcm_to_wav(const void *buffer, unsigned int size, ma_format format, int samplerate, int channels, void *output)
{
	int frame_size = 0;
	switch (format)
	{
	case ma_format_u8:
		frame_size = 1;
		break;
	case ma_format_s16:
		frame_size = 2;
		break;
	case ma_format_s24:
		frame_size = 3;
		break;
	case ma_format_s32:
		frame_size = 4;
		break;
	default:
		return false;
	}
	frame_size /= channels;
	Poco::MemoryOutputStream stream((char *)output, size + 44);
	ma_encoder_config cfg = ma_encoder_config_init(ma_encoding_format_wav, format, channels, samplerate);
	ma_encoder encoder;
	g_soundsystem_last_error = ma_encoder_init(wav_write_proc, wav_seek_proc, &stream, &cfg, &encoder);
	if (g_soundsystem_last_error != MA_SUCCESS)
	{
		return false;
	}
	// Should be okay to push the content in one go:
	ma_uint64 frames_written;
	g_soundsystem_last_error = ma_encoder_write_pcm_frames(&encoder, buffer, size / frame_size, &frames_written);
	ma_encoder_uninit(&encoder);
	if (g_soundsystem_last_error != MA_SUCCESS)
	{
		return false;
	}
	return true;
}

template <class T, auto Function, typename ReturnType, typename... Args>
ReturnType virtual_call(T *object, Args... args)
{
	return (object->*Function)(std::forward<Args>(args)...);
}
template <class T>
void RegisterSoundsystemAudioNode(asIScriptEngine *engine, const string &type)
{
	engine->RegisterObjectType(type.c_str(), 0, asOBJ_REF);
	engine->RegisterObjectBehaviour(type.c_str(), asBEHAVE_ADDREF, "void f()", asFUNCTION((virtual_call<T, &T::duplicate, void>)), asCALL_CDECL_OBJFIRST);
	engine->RegisterObjectBehaviour(type.c_str(), asBEHAVE_RELEASE, "void f()", asFUNCTION((virtual_call<T, &T::release, void>)), asCALL_CDECL_OBJFIRST);
	engine->RegisterObjectMethod(type.c_str(), "uint get_input_bus_count() const property", asFUNCTION((virtual_call<T, &T::get_input_bus_count, unsigned long long>)), asCALL_CDECL_OBJFIRST);
	engine->RegisterObjectMethod(type.c_str(), "uint get_output_bus_count() const property", asFUNCTION((virtual_call<T, &T::get_output_bus_count, unsigned int>)), asCALL_CDECL_OBJFIRST);
	engine->RegisterObjectMethod(type.c_str(), "uint get_input_channels(uint bus) const", asFUNCTION((virtual_call<T, &T::get_input_channels, unsigned int, unsigned int>)), asCALL_CDECL_OBJFIRST);
	engine->RegisterObjectMethod(type.c_str(), "uint get_output_channels(uint bus) const", asFUNCTION((virtual_call<T, &T::get_output_channels, unsigned int, unsigned int>)), asCALL_CDECL_OBJFIRST);
	engine->RegisterObjectMethod(type.c_str(), "bool attach_output_bus(uint output_bus, audio_node@ destination, uint destination_input_bus)", asFUNCTION((virtual_call<T, &T::attach_output_bus, bool, unsigned int, audio_node *, unsigned int>)), asCALL_CDECL_OBJFIRST);
	engine->RegisterObjectMethod(type.c_str(), "bool detach_output_bus(uint bus)", asFUNCTION((virtual_call<T, &T::detach_output_bus, bool, unsigned int>)), asCALL_CDECL_OBJFIRST);
	engine->RegisterObjectMethod(type.c_str(), "bool detach_all_output_buses()", asFUNCTION((virtual_call<T, &T::detach_all_output_buses, bool>)), asCALL_CDECL_OBJFIRST);
	engine->RegisterObjectMethod(type.c_str(), "bool set_output_bus_volume(uint bus, float volume)", asFUNCTION((virtual_call<T, &T::set_output_bus_volume, bool, unsigned int, float>)), asCALL_CDECL_OBJFIRST);
	engine->RegisterObjectMethod(type.c_str(), "float get_output_bus_volume(uint bus)", asFUNCTION((virtual_call<T, &T::get_output_bus_volume, float, unsigned int>)), asCALL_CDECL_OBJFIRST);
	engine->RegisterObjectMethod(type.c_str(), "bool set_state(audio_node_state state)", asFUNCTION((virtual_call<T, &T::set_state, bool, ma_node_state>)), asCALL_CDECL_OBJFIRST);
	engine->RegisterObjectMethod(type.c_str(), "audio_node_state get_state()", asFUNCTION((virtual_call<T, &T::get_state, ma_node_state>)), asCALL_CDECL_OBJFIRST);
	engine->RegisterObjectMethod(type.c_str(), "bool set_state_time(audio_node_state state, uint64 time)", asFUNCTION((virtual_call<T, &T::set_state_time, bool, ma_node_state, unsigned long long>)), asCALL_CDECL_OBJFIRST);
	engine->RegisterObjectMethod(type.c_str(), "uint64 get_state_time(uint64 global_time)", asFUNCTION((virtual_call<T, &T::get_state_time, unsigned long long, ma_node_state>)), asCALL_CDECL_OBJFIRST);
	engine->RegisterObjectMethod(type.c_str(), "audio_node_state get_state_by_time(uint64 global_time)", asFUNCTION((virtual_call<T, &T::get_state_by_time, ma_node_state, unsigned long long>)), asCALL_CDECL_OBJFIRST);
	engine->RegisterObjectMethod(type.c_str(), "audio_node_state get_state_by_time_range(uint64 global_time_begin, uint64 global_time_end)", asFUNCTION((virtual_call<T, &T::get_state_by_time_range, ma_node_state, unsigned long long, unsigned long long>)), asCALL_CDECL_OBJFIRST);
	engine->RegisterObjectMethod(type.c_str(), "uint64 get_time() const", asFUNCTION((virtual_call<T, &T::get_time, unsigned long long>)), asCALL_CDECL_OBJFIRST);
	engine->RegisterObjectMethod(type.c_str(), "bool set_time(uint64 local_time)", asFUNCTION((virtual_call<T, &T::set_time, bool, ma_node_state>)), asCALL_CDECL_OBJFIRST);
}
template <class T>
void RegisterSoundsystemMixer(asIScriptEngine *engine, const string &type)
{
	RegisterSoundsystemAudioNode<T>(engine, type);
	engine->RegisterObjectMethod(type.c_str(), "bool play()", asFUNCTION((virtual_call<T, &T::play, bool>)), asCALL_CDECL_OBJFIRST);
	engine->RegisterObjectMethod(type.c_str(), "bool play_looped()", asFUNCTION((virtual_call<T, &T::play_looped, bool>)), asCALL_CDECL_OBJFIRST);

	engine->RegisterObjectMethod(type.c_str(), "bool stop()", asFUNCTION((virtual_call<T, &T::stop, bool>)), asCALL_CDECL_OBJFIRST);
	engine->RegisterObjectMethod(type.c_str(), "void set_volume(float volume) property", asFUNCTION((virtual_call<T, &T::set_volume, void, float>)), asCALL_CDECL_OBJFIRST);
	engine->RegisterObjectMethod(type.c_str(), "float get_volume() const property", asFUNCTION((virtual_call<T, &T::get_volume, float>)), asCALL_CDECL_OBJFIRST);
	engine->RegisterObjectMethod(type.c_str(), "void set_pan(float pan) property", asFUNCTION((virtual_call<T, &T::set_pan, void, float>)), asCALL_CDECL_OBJFIRST);
	engine->RegisterObjectMethod(type.c_str(), "float get_pan() const property", asFUNCTION((virtual_call<T, &T::get_pan, float>)), asCALL_CDECL_OBJFIRST);
	engine->RegisterObjectMethod(type.c_str(), "void set_pan_mode(audio_pan_mode mode) property", asFUNCTION((virtual_call<T, &T::set_pan_mode, void, ma_pan_mode>)), asCALL_CDECL_OBJFIRST);
	engine->RegisterObjectMethod(type.c_str(), "audio_pan_mode get_pan_mode() const property", asFUNCTION((virtual_call<T, &T::get_pan_mode, ma_pan_mode>)), asCALL_CDECL_OBJFIRST);
	engine->RegisterObjectMethod(type.c_str(), "void set_pitch(float pitch) property", asFUNCTION((virtual_call<T, &T::set_pitch, void, float>)), asCALL_CDECL_OBJFIRST);
	engine->RegisterObjectMethod(type.c_str(), "float get_pitch() const property", asFUNCTION((virtual_call<T, &T::get_pitch, float>)), asCALL_CDECL_OBJFIRST);
	engine->RegisterObjectMethod(type.c_str(), "void set_spatialization_enabled(bool enabled) property", asFUNCTION((virtual_call<T, &T::set_spatialization_enabled, void, bool>)), asCALL_CDECL_OBJFIRST);
	engine->RegisterObjectMethod(type.c_str(), "bool get_spatialization_enabled() const property", asFUNCTION((virtual_call<T, &T::get_spatialization_enabled, bool>)), asCALL_CDECL_OBJFIRST);
	engine->RegisterObjectMethod(type.c_str(), "void set_pinned_listener(uint index) property", asFUNCTION((virtual_call<T, &T::set_pinned_listener, void, unsigned int>)), asCALL_CDECL_OBJFIRST);
	engine->RegisterObjectMethod(type.c_str(), "uint get_pinned_listener() const property", asFUNCTION((virtual_call<T, &T::get_pinned_listener, unsigned int>)), asCALL_CDECL_OBJFIRST);
	engine->RegisterObjectMethod(type.c_str(), "uint get_listener() const property", asFUNCTION((virtual_call<T, &T::get_listener, unsigned int>)), asCALL_CDECL_OBJFIRST);
	engine->RegisterObjectMethod(type.c_str(), "vector get_direction_to_listener() const", asFUNCTION((virtual_call<T, &T::get_direction_to_listener, reactphysics3d::Vector3>)), asCALL_CDECL_OBJFIRST);
	engine->RegisterObjectMethod(type.c_str(), "void set_position_3d(float x, float y, float z)", asFUNCTION((virtual_call<T, &T::set_position_3d, void, float, float, float>)), asCALL_CDECL_OBJFIRST);
	engine->RegisterObjectMethod(type.c_str(), "vector get_position_3d() const", asFUNCTION((virtual_call<T, &T::get_position_3d, reactphysics3d::Vector3>)), asCALL_CDECL_OBJFIRST);
	engine->RegisterObjectMethod(type.c_str(), "void set_direction(float x, float y, float z)", asFUNCTION((virtual_call<T, &T::set_direction, void, float, float, float>)), asCALL_CDECL_OBJFIRST);
	engine->RegisterObjectMethod(type.c_str(), "vector get_direction() const", asFUNCTION((virtual_call<T, &T::get_direction, reactphysics3d::Vector3>)), asCALL_CDECL_OBJFIRST);
	engine->RegisterObjectMethod(type.c_str(), "void set_velocity(float x, float y, float z)", asFUNCTION((virtual_call<T, &T::set_velocity, void, float, float, float>)), asCALL_CDECL_OBJFIRST);
	engine->RegisterObjectMethod(type.c_str(), "vector get_velocity() const", asFUNCTION((virtual_call<T, &T::get_velocity, reactphysics3d::Vector3>)), asCALL_CDECL_OBJFIRST);
	engine->RegisterObjectMethod(type.c_str(), "void set_attenuation_model(audio_attenuation_model model) property", asFUNCTION((virtual_call<T, &T::set_attenuation_model, void, ma_attenuation_model>)), asCALL_CDECL_OBJFIRST);
	engine->RegisterObjectMethod(type.c_str(), "audio_attenuation_model get_attenuation_model() const property", asFUNCTION((virtual_call<T, &T::get_attenuation_model, ma_attenuation_model>)), asCALL_CDECL_OBJFIRST);
	engine->RegisterObjectMethod(type.c_str(), "void set_positioning(audio_positioning_mode mode) property", asFUNCTION((virtual_call<T, &T::set_positioning, void, ma_positioning>)), asCALL_CDECL_OBJFIRST);
	engine->RegisterObjectMethod(type.c_str(), "audio_positioning_mode get_positioning() const property", asFUNCTION((virtual_call<T, &T::get_positioning, ma_positioning>)), asCALL_CDECL_OBJFIRST);
	engine->RegisterObjectMethod(type.c_str(), "void set_rolloff(float rolloff) property", asFUNCTION((virtual_call<T, &T::set_rolloff, void, float>)), asCALL_CDECL_OBJFIRST);
	engine->RegisterObjectMethod(type.c_str(), "float get_rolloff() const property", asFUNCTION((virtual_call<T, &T::get_rolloff, float>)), asCALL_CDECL_OBJFIRST);
	engine->RegisterObjectMethod(type.c_str(), "void set_min_gain(float gain) property", asFUNCTION((virtual_call<T, &T::set_min_gain, void, float>)), asCALL_CDECL_OBJFIRST);
	engine->RegisterObjectMethod(type.c_str(), "float get_min_gain() const property", asFUNCTION((virtual_call<T, &T::get_min_gain, float>)), asCALL_CDECL_OBJFIRST);
	engine->RegisterObjectMethod(type.c_str(), "void set_max_gain(float gain) property", asFUNCTION((virtual_call<T, &T::set_max_gain, void, float>)), asCALL_CDECL_OBJFIRST);
	engine->RegisterObjectMethod(type.c_str(), "float get_max_gain() const property", asFUNCTION((virtual_call<T, &T::get_max_gain, float>)), asCALL_CDECL_OBJFIRST);
	engine->RegisterObjectMethod(type.c_str(), "void set_min_distance(float distance) property", asFUNCTION((virtual_call<T, &T::set_min_distance, void, float>)), asCALL_CDECL_OBJFIRST);
	engine->RegisterObjectMethod(type.c_str(), "float get_min_distance() const property", asFUNCTION((virtual_call<T, &T::get_min_distance, float>)), asCALL_CDECL_OBJFIRST);
	engine->RegisterObjectMethod(type.c_str(), "void set_max_distance(float distance) property", asFUNCTION((virtual_call<T, &T::set_max_distance, void, float>)), asCALL_CDECL_OBJFIRST);
	engine->RegisterObjectMethod(type.c_str(), "float get_max_distance() const property", asFUNCTION((virtual_call<T, &T::get_max_distance, float>)), asCALL_CDECL_OBJFIRST);
	engine->RegisterObjectMethod(type.c_str(), "void set_cone(float inner_radians, float outer_radians, float outer_gain)", asFUNCTION((virtual_call<T, &T::set_cone, void, float, float, float>)), asCALL_CDECL_OBJFIRST);
	engine->RegisterObjectMethod(type.c_str(), "void get_cone(float &out inner_radians, float &out outer_radians, float &out outer_gain)", asFUNCTION((virtual_call<T, &T::get_cone, void, float *, float *, float *>)), asCALL_CDECL_OBJFIRST);
	engine->RegisterObjectMethod(type.c_str(), "void set_doppler_factor(float factor) property", asFUNCTION((virtual_call<T, &T::set_doppler_factor, void, float>)), asCALL_CDECL_OBJFIRST);
	engine->RegisterObjectMethod(type.c_str(), "float get_doppler_factor() const property", asFUNCTION((virtual_call<T, &T::get_doppler_factor, float>)), asCALL_CDECL_OBJFIRST);
	engine->RegisterObjectMethod(type.c_str(), "void set_directional_attenuation_factor(float factor) property", asFUNCTION((virtual_call<T, &T::set_directional_attenuation_factor, void, float>)), asCALL_CDECL_OBJFIRST);
	engine->RegisterObjectMethod(type.c_str(), "float get_directional_attenuation_factor() const property", asFUNCTION((virtual_call<T, &T::get_directional_attenuation_factor, float>)), asCALL_CDECL_OBJFIRST);
	engine->RegisterObjectMethod(type.c_str(), "void set_fade(float start_volume, float end_volume, uint64 length)", asFUNCTION((virtual_call<T, &T::set_fade, void, float, float, float>)), asCALL_CDECL_OBJFIRST);
	engine->RegisterObjectMethod(type.c_str(), "float get_current_fade_volume() const property", asFUNCTION((virtual_call<T, &T::get_current_fade_volume, float>)), asCALL_CDECL_OBJFIRST);
	engine->RegisterObjectMethod(type.c_str(), "void set_start_time(uint64 absolute_time) property", asFUNCTION((virtual_call<T, &T::set_start_time, void, ma_uint64>)), asCALL_CDECL_OBJFIRST);
	engine->RegisterObjectMethod(type.c_str(), "void set_stop_time(uint64 absolute_time)", asFUNCTION((virtual_call<T, &T::set_stop_time, void, ma_uint64>)), asCALL_CDECL_OBJFIRST);
	engine->RegisterObjectMethod(type.c_str(), "bool get_playing() const property", asFUNCTION((virtual_call<T, &T::get_playing, bool>)), asCALL_CDECL_OBJFIRST);
}
void RegisterSoundsystem(asIScriptEngine *engine)
{
	engine->RegisterEnum("audio_error_state");
	engine->RegisterEnumValue("audio_error_state", "AUDIO_ERROR_STATE_SUCCESS", MA_SUCCESS);
	engine->RegisterEnumValue("audio_error_state", "AUDIO_ERROR_STATE_ERROR", MA_ERROR);
	engine->RegisterEnumValue("audio_error_state", "AUDIO_ERROR_STATE_INVALID_ARGS", MA_INVALID_ARGS);
	engine->RegisterEnumValue("audio_error_state", "AUDIO_ERROR_STATE_INVALID_OPERATION", MA_INVALID_OPERATION);
	engine->RegisterEnumValue("audio_error_state", "AUDIO_ERROR_STATE_OUT_OF_MEMORY", MA_OUT_OF_MEMORY);
	engine->RegisterEnumValue("audio_error_state", "AUDIO_ERROR_STATE_OUT_OF_RANGE", MA_OUT_OF_RANGE);
	engine->RegisterEnumValue("audio_error_state", "AUDIO_ERROR_STATE_ACCESS_DENIED", MA_ACCESS_DENIED);
	engine->RegisterEnumValue("audio_error_state", "AUDIO_ERROR_STATE_DOES_NOT_EXIST", MA_DOES_NOT_EXIST);
	engine->RegisterEnumValue("audio_error_state", "AUDIO_ERROR_STATE_ALREADY_EXISTS", MA_ALREADY_EXISTS);
	engine->RegisterEnumValue("audio_error_state", "AUDIO_ERROR_STATE_TOO_MANY_OPEN_FILES", MA_TOO_MANY_OPEN_FILES);
	engine->RegisterEnumValue("audio_error_state", "AUDIO_ERROR_STATE_INVALID_FILE", MA_INVALID_FILE);
	engine->RegisterEnumValue("audio_error_state", "AUDIO_ERROR_STATE_TOO_BIG", MA_TOO_BIG);
	engine->RegisterEnumValue("audio_error_state", "AUDIO_ERROR_STATE_PATH_TOO_LONG", MA_PATH_TOO_LONG);
	engine->RegisterEnumValue("audio_error_state", "AUDIO_ERROR_STATE_NAME_TOO_LONG", MA_NAME_TOO_LONG);
	engine->RegisterEnumValue("audio_error_state", "AUDIO_ERROR_STATE_NOT_DIRECTORY", MA_NOT_DIRECTORY);
	engine->RegisterEnumValue("audio_error_state", "AUDIO_ERROR_STATE_IS_DIRECTORY", MA_IS_DIRECTORY);
	engine->RegisterEnumValue("audio_error_state", "AUDIO_ERROR_STATE_DIRECTORY_NOT_EMPTY", MA_DIRECTORY_NOT_EMPTY);
	engine->RegisterEnumValue("audio_error_state", "AUDIO_ERROR_STATE_AT_END", MA_AT_END);
	engine->RegisterEnumValue("audio_error_state", "AUDIO_ERROR_STATE_NO_SPACE", MA_NO_SPACE);
	engine->RegisterEnumValue("audio_error_state", "AUDIO_ERROR_STATE_BUSY", MA_BUSY);
	engine->RegisterEnumValue("audio_error_state", "AUDIO_ERROR_STATE_IO_ERROR", MA_IO_ERROR);
	engine->RegisterEnumValue("audio_error_state", "AUDIO_ERROR_STATE_INTERRUPT", MA_INTERRUPT);
	engine->RegisterEnumValue("audio_error_state", "AUDIO_ERROR_STATE_UNAVAILABLE", MA_UNAVAILABLE);
	engine->RegisterEnumValue("audio_error_state", "AUDIO_ERROR_STATE_ALREADY_IN_USE", MA_ALREADY_IN_USE);
	engine->RegisterEnumValue("audio_error_state", "AUDIO_ERROR_STATE_BAD_ADDRESS", MA_BAD_ADDRESS);
	engine->RegisterEnumValue("audio_error_state", "AUDIO_ERROR_STATE_BAD_SEEK", MA_BAD_SEEK);
	engine->RegisterEnumValue("audio_error_state", "AUDIO_ERROR_STATE_BAD_PIPE", MA_BAD_PIPE);
	engine->RegisterEnumValue("audio_error_state", "AUDIO_ERROR_STATE_DEADLOCK", MA_DEADLOCK);
	engine->RegisterEnumValue("audio_error_state", "AUDIO_ERROR_STATE_TOO_MANY_LINKS", MA_TOO_MANY_LINKS);
	engine->RegisterEnumValue("audio_error_state", "AUDIO_ERROR_STATE_NOT_IMPLEMENTED", MA_NOT_IMPLEMENTED);
	engine->RegisterEnumValue("audio_error_state", "AUDIO_ERROR_STATE_NO_MESSAGE", MA_NO_MESSAGE);
	engine->RegisterEnumValue("audio_error_state", "AUDIO_ERROR_STATE_BAD_MESSAGE", MA_BAD_MESSAGE);
	engine->RegisterEnumValue("audio_error_state", "AUDIO_ERROR_STATE_NO_DATA_AVAILABLE", MA_NO_DATA_AVAILABLE);
	engine->RegisterEnumValue("audio_error_state", "AUDIO_ERROR_STATE_INVALID_DATA", MA_INVALID_DATA);
	engine->RegisterEnumValue("audio_error_state", "AUDIO_ERROR_STATE_TIMEOUT", MA_TIMEOUT);
	engine->RegisterEnumValue("audio_error_state", "AUDIO_ERROR_STATE_NO_NETWORK", MA_NO_NETWORK);
	engine->RegisterEnumValue("audio_error_state", "AUDIO_ERROR_STATE_NOT_UNIQUE", MA_NOT_UNIQUE);
	engine->RegisterEnumValue("audio_error_state", "AUDIO_ERROR_STATE_NOT_SOCKET", MA_NOT_SOCKET);
	engine->RegisterEnumValue("audio_error_state", "AUDIO_ERROR_STATE_NO_ADDRESS", MA_NO_ADDRESS);
	engine->RegisterEnumValue("audio_error_state", "AUDIO_ERROR_STATE_BAD_PROTOCOL", MA_BAD_PROTOCOL);
	engine->RegisterEnumValue("audio_error_state", "AUDIO_ERROR_STATE_PROTOCOL_UNAVAILABLE", MA_PROTOCOL_UNAVAILABLE);
	engine->RegisterEnumValue("audio_error_state", "AUDIO_ERROR_STATE_PROTOCOL_NOT_SUPPORTED", MA_PROTOCOL_NOT_SUPPORTED);
	engine->RegisterEnumValue("audio_error_state", "AUDIO_ERROR_STATE_PROTOCOL_FAMILY_NOT_SUPPORTED", MA_PROTOCOL_FAMILY_NOT_SUPPORTED);
	engine->RegisterEnumValue("audio_error_state", "AUDIO_ERROR_STATE_ADDRESS_FAMILY_NOT_SUPPORTED", MA_ADDRESS_FAMILY_NOT_SUPPORTED);
	engine->RegisterEnumValue("audio_error_state", "AUDIO_ERROR_STATE_SOCKET_NOT_SUPPORTED", MA_SOCKET_NOT_SUPPORTED);
	engine->RegisterEnumValue("audio_error_state", "AUDIO_ERROR_STATE_CONNECTION_RESET", MA_CONNECTION_RESET);
	engine->RegisterEnumValue("audio_error_state", "AUDIO_ERROR_STATE_ALREADY_CONNECTED", MA_ALREADY_CONNECTED);
	engine->RegisterEnumValue("audio_error_state", "AUDIO_ERROR_STATE_NOT_CONNECTED", MA_NOT_CONNECTED);
	engine->RegisterEnumValue("audio_error_state", "AUDIO_ERROR_STATE_CONNECTION_REFUSED", MA_CONNECTION_REFUSED);
	engine->RegisterEnumValue("audio_error_state", "AUDIO_ERROR_STATE_NO_HOST", MA_NO_HOST);
	engine->RegisterEnumValue("audio_error_state", "AUDIO_ERROR_STATE_IN_PROGRESS", MA_IN_PROGRESS);
	engine->RegisterEnumValue("audio_error_state", "AUDIO_ERROR_STATE_CANCELLED", MA_CANCELLED);
	engine->RegisterEnumValue("audio_error_state", "AUDIO_ERROR_STATE_MEMORY_ALREADY_MAPPED", MA_MEMORY_ALREADY_MAPPED);
	engine->RegisterEnumValue("audio_error_state", "AUDIO_ERROR_STATE_CRC_MISMATCH", MA_CRC_MISMATCH);
	engine->RegisterEnumValue("audio_error_state", "AUDIO_ERROR_STATE_FORMAT_NOT_SUPPORTED", MA_FORMAT_NOT_SUPPORTED);
	engine->RegisterEnumValue("audio_error_state", "AUDIO_ERROR_STATE_DEVICE_TYPE_NOT_SUPPORTED", MA_DEVICE_TYPE_NOT_SUPPORTED);
	engine->RegisterEnumValue("audio_error_state", "AUDIO_ERROR_STATE_SHARE_MODE_NOT_SUPPORTED", MA_SHARE_MODE_NOT_SUPPORTED);
	engine->RegisterEnumValue("audio_error_state", "AUDIO_ERROR_STATE_NO_BACKEND", MA_NO_BACKEND);
	engine->RegisterEnumValue("audio_error_state", "AUDIO_ERROR_STATE_NO_DEVICE", MA_NO_DEVICE);
	engine->RegisterEnumValue("audio_error_state", "AUDIO_ERROR_STATE_API_NOT_FOUND", MA_API_NOT_FOUND);
	engine->RegisterEnumValue("audio_error_state", "AUDIO_ERROR_STATE_INVALID_DEVICE_CONFIG", MA_INVALID_DEVICE_CONFIG);
	engine->RegisterEnumValue("audio_error_state", "AUDIO_ERROR_STATE_LOOP", MA_LOOP);
	engine->RegisterEnumValue("audio_error_state", "AUDIO_ERROR_STATE_BACKEND_NOT_ENABLED", MA_BACKEND_NOT_ENABLED);
	engine->RegisterEnumValue("audio_error_state", "AUDIO_ERROR_STATE_DEVICE_NOT_INITIALIZED", MA_DEVICE_NOT_INITIALIZED);
	engine->RegisterEnumValue("audio_error_state", "AUDIO_ERROR_STATE_DEVICE_ALREADY_INITIALIZED", MA_DEVICE_ALREADY_INITIALIZED);
	engine->RegisterEnumValue("audio_error_state", "AUDIO_ERROR_STATE_DEVICE_NOT_STARTED", MA_DEVICE_NOT_STARTED);
	engine->RegisterEnumValue("audio_error_state", "AUDIO_ERROR_STATE_DEVICE_NOT_STOPPED", MA_DEVICE_NOT_STOPPED);
	engine->RegisterEnumValue("audio_error_state", "AUDIO_ERROR_STATE_FAILED_TO_INIT_BACKEND", MA_FAILED_TO_INIT_BACKEND);
	engine->RegisterEnumValue("audio_error_state", "AUDIO_ERROR_STATE_FAILED_TO_OPEN_BACKEND_DEVICE", MA_FAILED_TO_OPEN_BACKEND_DEVICE);
	engine->RegisterEnumValue("audio_error_state", "AUDIO_ERROR_STATE_FAILED_TO_START_BACKEND_DEVICE", MA_FAILED_TO_START_BACKEND_DEVICE);
	engine->RegisterEnumValue("audio_error_state", "AUDIO_ERROR_STATE_FAILED_TO_STOP_BACKEND_DEVICE", MA_FAILED_TO_STOP_BACKEND_DEVICE);
	engine->RegisterEnum("audio_node_state");
	engine->RegisterEnumValue("audio_node_state", "AUDIO_NODE_STATE_STARTED", ma_node_state_started);
	engine->RegisterEnumValue("audio_node_state", "AUDIO_NODE_STATE_STOPPED", ma_node_state_stopped);
	engine->RegisterEnum("audio_format");
	engine->RegisterEnumValue("audio_format", "AUDIO_FORMAT_UNKNOWN", ma_format_unknown);
	engine->RegisterEnumValue("audio_format", "AUDIO_FORMAT_U8", ma_format_u8);
	engine->RegisterEnumValue("audio_format", "AUDIO_FORMAT_S16", ma_format_s16);
	engine->RegisterEnumValue("audio_format", "AUDIO_FORMAT_S24", ma_format_s24);
	engine->RegisterEnumValue("audio_format", "AUDIO_FORMAT_S32", ma_format_s32);
	engine->RegisterEnumValue("audio_format", "AUDIO_FORMAT_F32", ma_format_f32);
	engine->RegisterEnum("audio_pan_mode");
	engine->RegisterEnumValue("audio_pan_mode", "AUDIO_PAN_MODE_BALANCE", ma_pan_mode_balance);
	engine->RegisterEnumValue("audio_pan_mode", "AUDIO_PAN_MODE_PAN", ma_pan_mode_pan);
	engine->RegisterEnum("audio_positioning_mode");
	engine->RegisterEnumValue("audio_positioning_mode", "AUDIO_POSITIONING_ABSOLUTE", ma_positioning_absolute);
	engine->RegisterEnumValue("audio_positioning_mode", "AUDIO_POSITIONING_RELATIVE", ma_positioning_relative);
	engine->RegisterEnum("audio_attenuation_model");
	engine->RegisterEnumValue("audio_attenuation_model", "AUDIO_ATTENUATION_MODEL_NONE", ma_attenuation_model_none);
	engine->RegisterEnumValue("audio_attenuation_model", "AUDIO_ATTENUATION_MODEL_INVERSE", ma_attenuation_model_inverse);
	engine->RegisterEnumValue("audio_attenuation_model", "AUDIO_ATTENUATION_MODEL_LINEAR", ma_attenuation_model_linear);
	engine->RegisterEnumValue("audio_attenuation_model", "AUDIO_ATTENUATION_MODEL_EXPONENTIAL", ma_attenuation_model_exponential);
	engine->RegisterEnum("audio_engine_flags");
	engine->RegisterEnumValue("audio_engine_flags", "AUDIO_ENGINE_DURATIONS_IN_FRAMES", audio_engine::DURATIONS_IN_FRAMES);
	engine->RegisterEnumValue("audio_engine_flags", "AUDIO_ENGINE_NO_AUTO_START", audio_engine::NO_AUTO_START);
	engine->RegisterEnumValue("audio_engine_flags", "AUDIO_ENGINE_NO_DEVICE", audio_engine::NO_DEVICE);
	engine->RegisterEnumValue("audio_engine_flags", "AUDIO_ENGINE_PERCENTAGE_ATTRIBUTES", audio_engine::PERCENTAGE_ATTRIBUTES);
	RegisterSoundsystemAudioNode<audio_node>(engine, "audio_node");
	RegisterSoundsystemMixer<sound>(engine, "sound");
	engine->RegisterObjectBehaviour("sound", asBEHAVE_FACTORY, "sound@ s()", asFUNCTION(new_global_sound), asCALL_CDECL);
	engine->RegisterObjectMethod("sound", "bool load(const string&in filename)", asFUNCTION((virtual_call<sound, &sound::load, bool, const string &>)), asCALL_CDECL_OBJFIRST);
	engine->RegisterObjectMethod("sound", "bool stream(const string&in filename)", asFUNCTION((virtual_call<sound, &sound::stream, bool, const string &>)), asCALL_CDECL_OBJFIRST);
	engine->RegisterObjectMethod("sound", "bool load_memory(const string&in data)", asFUNCTION((virtual_call<sound, &sound::load_string, bool, const string &>)), asCALL_CDECL_OBJFIRST);
	engine->RegisterObjectMethod("sound", "bool close()", asFUNCTION((virtual_call<sound, &sound::close, bool>)), asCALL_CDECL_OBJFIRST);
	engine->RegisterObjectMethod("sound", "bool get_active() const property", asFUNCTION((virtual_call<sound, &sound::get_active, bool>)), asCALL_CDECL_OBJFIRST);
	engine->RegisterObjectMethod("sound", "bool get_paused() const property", asFUNCTION((virtual_call<sound, &sound::get_paused, bool>)), asCALL_CDECL_OBJFIRST);
	engine->RegisterObjectMethod("sound", "bool pause()", asFUNCTION((virtual_call<sound, &sound::pause, bool>)), asCALL_CDECL_OBJFIRST);
	engine->RegisterObjectMethod("sound", "bool pause_fade(const uint64 length)", asFUNCTION((virtual_call<sound, &sound::pause_fade, bool, unsigned long long>)), asCALL_CDECL_OBJFIRST);
	engine->RegisterObjectMethod("sound", "bool pause_fade_in_frames(const uint64 length_in_frames)", asFUNCTION((virtual_call<sound, &sound::pause_fade_in_frames, bool, unsigned long long>)), asCALL_CDECL_OBJFIRST);
	engine->RegisterObjectMethod("sound", "bool pause_fade_in_milliseconds(const uint64 length_in_milliseconds)", asFUNCTION((virtual_call<sound, &sound::pause_fade_in_milliseconds, bool, unsigned long long>)), asCALL_CDECL_OBJFIRST);
	engine->RegisterObjectMethod("sound", "void set_timed_fade(float start_volume, float end_volume, uint64 length, uint64 absolute_time)", asFUNCTION((virtual_call<sound, &sound::set_timed_fade, void, float, float, unsigned long long, unsigned long long>)), asCALL_CDECL_OBJFIRST);
	engine->RegisterObjectMethod("sound", "void set_timed_fade_in_frames(float start_volume, float end_volume, uint64 length, uint64 absolute_time)", asFUNCTION((virtual_call<sound, &sound::set_timed_fade_in_frames, void, float, float, unsigned long long, unsigned long long>)), asCALL_CDECL_OBJFIRST);
	engine->RegisterObjectMethod("sound", "void set_timed_fade_in_milliseconds(float start_volume, float end_volume, uint64 length, uint64 absolute_time)", asFUNCTION((virtual_call<sound, &sound::set_timed_fade_in_milliseconds, void, float, float, unsigned long long, unsigned long long>)), asCALL_CDECL_OBJFIRST);
	engine->RegisterObjectMethod("sound", "void set_stop_time_with_fade(uint64 absolute_time, uint64 fade_length)", asFUNCTION((virtual_call<sound, &sound::set_stop_time_with_fade, void, unsigned long long, unsigned long long>)), asCALL_CDECL_OBJFIRST);
	engine->RegisterObjectMethod("sound", "void set_stop_time_with_fade_in_frames(uint64 absolute_time, uint64 fade_length)", asFUNCTION((virtual_call<sound, &sound::set_stop_time_with_fade_in_frames, void, unsigned long long, unsigned long long>)), asCALL_CDECL_OBJFIRST);
	engine->RegisterObjectMethod("sound", "void set_stop_time_with_fade_in_milliseconds(uint64 absolute_time, uint64 fade_length)", asFUNCTION((virtual_call<sound, &sound::set_stop_time_with_fade_in_milliseconds, void, unsigned long long, unsigned long long>)), asCALL_CDECL_OBJFIRST);
	engine->RegisterObjectMethod("sound", "void set_looping(bool looping) property", asFUNCTION((virtual_call<sound, &sound::set_looping, void, bool>)), asCALL_CDECL_OBJFIRST);
	engine->RegisterObjectMethod("sound", "bool get_looping() const property", asFUNCTION((virtual_call<sound, &sound::get_looping, bool>)), asCALL_CDECL_OBJFIRST);
	engine->RegisterObjectMethod("sound", "bool get_at_end() const property", asFUNCTION((virtual_call<sound, &sound::get_looping, bool>)), asCALL_CDECL_OBJFIRST);
	engine->RegisterObjectMethod("sound", "bool seek(const uint64 position)", asFUNCTION((virtual_call<sound, &sound::seek, bool, unsigned long long>)), asCALL_CDECL_OBJFIRST);
	engine->RegisterObjectMethod("sound", "bool seek_in_frames(const uint64 position)", asFUNCTION((virtual_call<sound, &sound::seek_in_frames, bool, unsigned long long>)), asCALL_CDECL_OBJFIRST);
	engine->RegisterObjectMethod("sound", "bool seek_in_milliseconds(const uint64 position)", asFUNCTION((virtual_call<sound, &sound::seek_in_milliseconds, bool, unsigned long long>)), asCALL_CDECL_OBJFIRST);
	engine->RegisterObjectMethod("sound", "uint64 get_position() property", asFUNCTION((virtual_call<sound, &sound::get_position, unsigned long long>)), asCALL_CDECL_OBJFIRST);
	engine->RegisterObjectMethod("sound", "uint64 get_position_in_frames() const property", asFUNCTION((virtual_call<sound, &sound::get_position_in_frames, unsigned long long>)), asCALL_CDECL_OBJFIRST);
	engine->RegisterObjectMethod("sound", "uint64 get_position_in_milliseconnds() const property", asFUNCTION((virtual_call<sound, &sound::get_position_in_milliseconds, unsigned long long>)), asCALL_CDECL_OBJFIRST);
	engine->RegisterObjectMethod("sound", "uint64 get_length() property", asFUNCTION((virtual_call<sound, &sound::get_length, unsigned long long>)), asCALL_CDECL_OBJFIRST);
	engine->RegisterObjectMethod("sound", "uint64 get_length_in_frames( ) const property", asFUNCTION((virtual_call<sound, &sound::get_length_in_frames, unsigned long long>)), asCALL_CDECL_OBJFIRST);
	engine->RegisterObjectMethod("sound", "uint64 get_length_in_ms() const property", asFUNCTION((virtual_call<sound, &sound::get_length_in_milliseconds, unsigned long long>)), asCALL_CDECL_OBJFIRST);
	engine->RegisterObjectMethod("sound", "bool get_data_format(audio_format&out format, uint32&out channels, uint32&out sample_rate)", asFUNCTION((virtual_call<sound, &sound::get_data_format, bool, ma_format *, unsigned int *, unsigned int *>)), asCALL_CDECL_OBJFIRST);
	engine->RegisterObjectMethod("sound", "double get_pitch_lower_limit() const property", asFUNCTION((virtual_call<sound, &sound::get_pitch_lower_limit, bool>)), asCALL_CDECL_OBJFIRST);
	engine->RegisterGlobalFunction("const string[]@ get_sound_input_devices() property", asFUNCTION(get_sound_input_devices), asCALL_CDECL);
	engine->RegisterGlobalFunction("const string[]@ get_sound_output_devices() property", asFUNCTION(get_sound_output_devices), asCALL_CDECL);
	engine->RegisterGlobalFunction("int get_sound_output_device() property", asFUNCTION(get_sound_output_device), asCALL_CDECL);
	engine->RegisterGlobalFunction("void set_sound_output_device(int device) property", asFUNCTION(set_sound_output_device), asCALL_CDECL);
	engine->RegisterGlobalFunction("void set_sound_default_decryption_key(const string& in key) property", asFUNCTION(set_default_decryption_key), asCALL_CDECL);
	engine->RegisterGlobalFunction("void set_sound_default_pack(new_pack::pack_file@ storage) property", asFUNCTION(set_sound_default_storage), asCALL_CDECL);
	engine->RegisterGlobalFunction("void set_sound_master_volume(float db) property", asFUNCTION(set_sound_master_volume), asCALL_CDECL);
	engine->RegisterGlobalFunction("float get_sound_master_volume() property", asFUNCTION(get_sound_master_volume), asCALL_CDECL);

	engine->RegisterGlobalFunction("audio_error_state get_SOUNDSYSTEM_LAST_ERROR() property", asFUNCTION(get_soundsystem_last_error), asCALL_CDECL);
}<|MERGE_RESOLUTION|>--- conflicted
+++ resolved
@@ -9,9 +9,6 @@
  * 2. Altered source versions must be plainly marked as such, and must not be misrepresented as being the original software.
  * 3. This notice may not be removed or altered from any source distribution.
  */
-// #define _CRTDBG_MAP_ALLOC
-// #include <stdlib.h>
-// #include <crtdbg.h>
 
 #define NOMINMAX
 #include <memory>
@@ -925,121 +922,10 @@
 	{
 		return (engine->flags & audio_engine::DURATIONS_IN_FRAMES) ? set_timed_fade_in_frames(start_volume, end_volume, length, absolute_time) : set_timed_fade_in_milliseconds(start_volume, end_volume, length, absolute_time);
 	}
-<<<<<<< HEAD
 	void set_timed_fade_in_frames(float start_volume, float end_volume, unsigned long long frames, unsigned long long absolute_time_in_frames) override
 	{
 		if (snd)
 			ma_sound_set_fade_start_in_pcm_frames(&*snd, start_volume, end_volume, frames, absolute_time_in_frames);
-=======
-	output_mixer = NULL;
-	hrtf_effect = NULL;
-	pos_effect = 0;
-}
-
-mixer::~mixer() {
-	if (this != output) {
-		for (auto i : mixers)
-			i->set_mixer(output);
-		for (auto i : sounds)
-			i->set_mixer(output);
-	}
-	mixers.clear();
-	sounds.clear();
-}
-
-void mixer::AddRef() {
-	asAtomicInc(RefCount);
-}
-void mixer::Release() {
-	if (asAtomicDec(RefCount) < 1) {
-		if (channel) {
-			BASS_StreamFree(channel); // Apparently I was having a problem with extraneous calls to BASS_StreamFree when trying to do it in mixer destructor years ago, since miniaudio switch iminent we'll just leave this here rather than figuring out what I was doing wrong back then.
-			channel = 0;
-		}
-		delete this;
-	}
-}
-
-int mixer::get_data(const unsigned char* buffer, int bufsize) {
-	if (!channel) return 0;
-	return BASS_ChannelGetData(channel, (void*)buffer, bufsize);
-}
-
-BOOL mixer::add_mixer(mixer* m) {
-	if (!sound_initialized)
-		init_sound();
-	if (find(mixers.begin(), mixers.end(), m) != mixers.end())
-		return FALSE;
-	if (!channel || !m->channel)
-		return FALSE;
-	if (BASS_Mixer_ChannelGetMixer(m->channel) == channel)
-		return FALSE;
-	else if (BASS_Mixer_ChannelGetMixer(m->channel) == output->channel)
-		return FALSE;
-	else if (BASS_Mixer_ChannelGetMixer(m->channel) > 0)
-		return FALSE;
-	BOOL ret = BASS_Mixer_StreamAddChannel(channel, m->channel, BASS_MIXER_CHAN_NORAMPIN);
-	if (ret) {
-		m->parent_mixer = this;
-		mixers.insert(m);
-	}
-	return ret;
-}
-BOOL mixer::remove_mixer(mixer* m, BOOL internal) {
-	auto i = find(mixers.begin(), mixers.end(), m);
-	if (i == mixers.end())
-		return FALSE;
-	mixers.erase(i);
-	BASS_Mixer_ChannelRemove(m->channel);
-	if (internal)
-		return TRUE;
-	m->parent_mixer = NULL;
-	m->set_mixer(NULL);
-	return TRUE;
-}
-BOOL mixer::add_sound(sound& s, BOOL internal) {
-	if (!sound_initialized)
-		init_sound();
-	if (sounds.find(&s) != sounds.end())
-		return FALSE;
-	BOOL ret = BASS_Mixer_StreamAddChannel(channel, s.channel, BASS_MIXER_CHAN_NORAMPIN | BASS_MIXER_CHAN_PAUSE);
-	if (ret) {
-		if (!internal)
-			s.parent_mixer = this;
-		sounds.insert(&s);
-	}
-	return ret;
-}
-BOOL mixer::remove_sound(sound& s, BOOL internal) {
-	auto i = find(sounds.begin(), sounds.end(), &s);
-	if (i == sounds.end())
-		return FALSE;
-	sounds.erase(i);
-	if (internal)
-		return TRUE;
-	s.parent_mixer = NULL;
-	BASS_Mixer_ChannelRemove(s.channel);
-	s.set_mixer(NULL);
-	return TRUE;
-}
-
-int mixer::set_fx(const std::string& fx, int idx) {
-	if(fx.size()<1) {
-		if(idx>=0&&idx<effects.size()) {
-			for(DWORD i=idx+1; i<effects.size(); i++)
-				BASS_FXSetPriority(effects[i].hfx, i);
-			BASS_ChannelRemoveFX(channel, effects[idx].hfx);
-			effects.erase(effects.begin()+idx);
-			return TRUE;
-		} else if(idx==-1) {
-			for(DWORD i=0; i<effects.size(); i++) {
-				BASS_ChannelRemoveFX(channel, effects[i].hfx);
-			}
-			effects.clear();
-			return TRUE;
-		} else
-			return -1;
->>>>>>> 60b7dd47
 	}
 	void set_timed_fade_in_milliseconds(float start_volume, float end_volume, unsigned long long frames, unsigned long long absolute_time_in_frames) override
 	{
